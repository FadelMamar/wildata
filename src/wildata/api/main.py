"""
Main FastAPI application for WildData API.
"""

import os
from contextlib import asynccontextmanager

from fastapi import FastAPI, Request
from fastapi.middleware.cors import CORSMiddleware
from fastapi.responses import JSONResponse

from .config import api_config
from .dependencies import handle_api_exception
from .exceptions import WildDataAPIException
from .routers import (
    datasets_router,
    gps_router,
    health_router,
    jobs_router,
    roi_router,
    visualization_router,
)


@asynccontextmanager
async def lifespan(app: FastAPI):
    """Application lifespan manager."""
    # Startup
    print("Starting WildData API...")

    yield

    # Shutdown
    print("Shutting down WildData API...")


# Create FastAPI application
app = FastAPI(
    title="WildData API",
    description="RESTful API for WildData dataset management",
    version="0.1.0",
    docs_url="/docs",
    redoc_url="/redoc",
    lifespan=lifespan,
)

<<<<<<< HEAD


=======
>>>>>>> ff6b42af

# Add CORS middleware
app.add_middleware(
    CORSMiddleware,
    allow_origins=api_config.cors_origins,
    allow_credentials=api_config.cors_allow_credentials,
    allow_methods=["*"],
    allow_headers=["*"],
)


# Add exception handler for custom exceptions
@app.exception_handler(WildDataAPIException)
async def wilddata_exception_handler(request: Request, exc: WildDataAPIException):
    """Handle WildData API exceptions."""
    return JSONResponse(
        status_code=exc.status_code,
        content={
            "message": exc.message,
            "error_code": exc.error_code,
            "details": exc.details,
        },
    )


# Include routers
app.include_router(health_router, prefix="/api/v1")
app.include_router(datasets_router, prefix="/api/v1")
app.include_router(jobs_router, prefix="/api/v1")
app.include_router(roi_router, prefix="/api/v1")
app.include_router(gps_router, prefix="/api/v1")
app.include_router(visualization_router, prefix="/api/v1")


@app.get("/")
async def root():
    """Root endpoint."""
    return {
        "message": "WildData API",
        "version": "0.1.0",
        "docs": "/docs",
        "health": "/api/v1/health",
    }


@app.get("/api", operation_id="api_info")
async def api_info():
    """API information endpoint."""
    return {
        "name": "WildData API",
        "version": "0.1.0",
        "description": "RESTful API for WildData dataset management",
        "endpoints": {
            "health": "/api/v1/health",
            "datasets": "/api/v1/datasets",
            "jobs": "/api/v1/jobs",
            "roi": "/api/v1/roi",
            "gps": "/api/v1/gps",
            "visualization": "/api/v1/visualize",
        },
    }


# Refresh the MCP server to include the new endpoint
try:
    from fastapi_mcp import FastApiMCP

    mcp = FastApiMCP(
        app,
        name="WildData API MCP",
        description="WildData API MCP server",
        describe_all_responses=True,
        describe_full_response_schema=True,
    )
    mcp.mount_http()
    mcp.setup_server()
except ImportError:
<<<<<<< HEAD
    print("FastAPI MCP not installed. Skipping MCP server setup.")
    
=======
    print("FastAPI MCP is not installed. Skipping MCP server setup.")

except Exception as e:
    print(f"Error setting up MCP server: {e}")
>>>>>>> ff6b42af
<|MERGE_RESOLUTION|>--- conflicted
+++ resolved
@@ -44,11 +44,6 @@
     lifespan=lifespan,
 )
 
-<<<<<<< HEAD
-
-
-=======
->>>>>>> ff6b42af
 
 # Add CORS middleware
 app.add_middleware(
@@ -126,12 +121,5 @@
     mcp.mount_http()
     mcp.setup_server()
 except ImportError:
-<<<<<<< HEAD
     print("FastAPI MCP not installed. Skipping MCP server setup.")
-    
-=======
-    print("FastAPI MCP is not installed. Skipping MCP server setup.")
-
-except Exception as e:
-    print(f"Error setting up MCP server: {e}")
->>>>>>> ff6b42af
+    